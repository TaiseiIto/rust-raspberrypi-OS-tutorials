--- conflicted
+++ resolved
@@ -92,17 +92,5 @@
     . += 8 * 1024 * 1024;
     __mmio_remap_end_exclusive = .;
 
-<<<<<<< HEAD
-    /***********************************************************************************************
-    * Boot Core Stack
-    ***********************************************************************************************/
-    /* boot core stackがここに移動 */
-    __boot_core_stack_start = .;         /*   ^             */
-                                         /*   | stack       */
-    . += 512K;                           /*   | growth      */
-                                         /*   | direction   */
-    __boot_core_stack_end_exclusive = .; /*   |             */
-=======
     ASSERT((. & PAGE_MASK) == 0, "MMIO remap reservation is not page aligned")
->>>>>>> 79c77224
 }