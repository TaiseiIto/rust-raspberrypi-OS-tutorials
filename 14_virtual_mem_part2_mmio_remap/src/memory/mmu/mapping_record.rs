--- conflicted
+++ resolved
@@ -24,17 +24,9 @@
     // 仮想memory mapping記述子
     // usersはpagesを使用しているdevice driverの名前
     pub users: [Option<&'static str>; 5],
-<<<<<<< HEAD
-    // 物理page
-    pub phys_pages: PageSliceDescriptor<Physical>,
-    // 仮想address
-    pub virt_start_addr: Address<Virtual>,
-    // page属性
-=======
     pub phys_start_addr: Address<Physical>,
     pub virt_start_addr: Address<Virtual>,
     pub num_pages: usize,
->>>>>>> 79c77224
     pub attribute_fields: AttributeFields,
 }
 
@@ -58,16 +50,8 @@
     pub fn new(
         // user名?
         name: &'static str,
-<<<<<<< HEAD
-        // 仮想page
-        virt_pages: &PageSliceDescriptor<Virtual>,
-        // 物理page
-        phys_pages: &PageSliceDescriptor<Physical>,
-        // page属性
-=======
         virt_region: &MemoryRegion<Virtual>,
         phys_region: &MemoryRegion<Physical>,
->>>>>>> 79c77224
         attr: &AttributeFields,
     ) -> Self {
         Self {
@@ -146,18 +130,14 @@
     ) -> Result<(), &'static str> {
         // 未使用のMappingRecordEntryを見つける
         let x = self.find_next_free()?;
-<<<<<<< HEAD
+
         // そこに新しいMappingRecordEntryを追加する
-        *x = Some(MappingRecordEntry::new(name, virt_pages, phys_pages, attr));
-=======
-
         *x = Some(MappingRecordEntry::new(
             name,
             virt_region,
             phys_region,
             attr,
         ));
->>>>>>> 79c77224
         Ok(())
     }
 
@@ -192,19 +172,19 @@
             };
 
             let attr = match i.attribute_fields.mem_attributes {
-                MemAttributes::CacheableDRAM => "C",    // Cacheable領域
-                MemAttributes::Device => "Dev",         // Device MMIO領域
+                MemAttributes::CacheableDRAM => "C", // Cacheable領域
+                MemAttributes::Device => "Dev",      // Device MMIO領域
             };
 
             let acc_p = match i.attribute_fields.acc_perms {
-                AccessPermissions::ReadOnly => "RO",    // Read Only
-                AccessPermissions::ReadWrite => "RW",   // Read Write
+                AccessPermissions::ReadOnly => "RO",  // Read Only
+                AccessPermissions::ReadWrite => "RW", // Read Write
             };
 
             let xn = if i.attribute_fields.execute_never {
-                "XN"    // 実行不可
+                "XN" // 実行不可
             } else {
-                "X"     // 実行可能
+                "X" // 実行可能
             };
 
             // MappingRecordEntryの情報を表示
@@ -258,21 +238,13 @@
     mmio_descriptor: &MMIODescriptor,
     new_user: &'static str,
 ) -> Option<Address<Virtual>> {
-<<<<<<< HEAD
     // Device MMIO領域の物理page
-    let phys_pages: PageSliceDescriptor<Physical> = (*mmio_descriptor).into();
+    let phys_region: MemoryRegion<Physical> = (*mmio_descriptor).into();
 
     KERNEL_MAPPING_RECORD.write(|mr| {
         // mmio_descriptorと同じ領域を表すMappingRecordEntryを見つける
-        let dup = mr.find_duplicate(&phys_pages)?;
+        let dup = mr.find_duplicate(&phys_region)?;
         // そこにnew_userを追加する
-=======
-    let phys_region: MemoryRegion<Physical> = (*mmio_descriptor).into();
-
-    KERNEL_MAPPING_RECORD.write(|mr| {
-        let dup = mr.find_duplicate(&phys_region)?;
-
->>>>>>> 79c77224
         if let Err(x) = dup.add_user(new_user) {
             warn!("{}", x);
         }
