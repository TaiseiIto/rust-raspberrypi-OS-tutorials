--- conflicted
+++ resolved
@@ -26,23 +26,17 @@
     memory_map::END_INCLUSIVE,
     [
         TranslationDescriptor {
-<<<<<<< HEAD
-            name: "Kernel code and RO data", // 名前
-            virtual_range: rx_range_inclusive, // 仮想memory上の範囲
-            physical_range_translation: Translation::Identity, // 仮想addressと物理addressとの対応関係
-            attribute_fields: AttributeFields { // 属性
-=======
             name: "Kernel code and RO data",
             virtual_range: code_range_inclusive,
             physical_range_translation: Translation::Identity,
             attribute_fields: AttributeFields {
->>>>>>> 79c77224
                 mem_attributes: MemAttributes::CacheableDRAM,
                 acc_perms: AccessPermissions::ReadOnly,
                 execute_never: false,
             },
         },
-        TranslationDescriptor { // 仮想memoryにRemapされたDevice MMIO
+        TranslationDescriptor {
+            // 仮想memoryにRemapされたDevice MMIO
             name: "Remapped Device MMIO",
             virtual_range: remapped_mmio_range_inclusive,
             physical_range_translation: Translation::Offset(memory_map::mmio::START + 0x20_0000),
@@ -52,7 +46,8 @@
                 execute_never: true,
             },
         },
-        TranslationDescriptor { // 素のDevice MMIO
+        TranslationDescriptor {
+            // 素のDevice MMIO
             name: "Device MMIO",
             virtual_range: mmio_range_inclusive,
             physical_range_translation: Translation::Identity,
